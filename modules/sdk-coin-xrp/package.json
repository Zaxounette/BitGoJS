--- conflicted
+++ resolved
@@ -1,10 +1,6 @@
 {
   "name": "@bitgo/sdk-coin-xrp",
-<<<<<<< HEAD
   "version": "1.1.1",
-=======
-  "version": "1.1.0",
->>>>>>> b1ff8ca6
   "description": "BitGo SDK coin library for Ripple",
   "main": "./dist/src/index.js",
   "types": "./dist/src/index.d.ts",
@@ -45,13 +41,7 @@
     ]
   },
   "dependencies": {
-<<<<<<< HEAD
-    "@bitgo/abstract-eth": "^1.0.2",
     "@bitgo/sdk-core": "^1.1.1",
-    "@bitgo/statics": "^7.1.0",
-=======
-    "@bitgo/sdk-core": "^1.1.0",
->>>>>>> b1ff8ca6
     "@bitgo/utxo-lib": "^2.4.1",
     "bignumber.js": "^9.0.0",
     "bip32": "^2.0.6",
@@ -62,11 +52,7 @@
     "ripple-lib": "~1.4.1"
   },
   "devDependencies": {
-<<<<<<< HEAD
+    "@bitgo/sdk-api": "^1.1.1",
     "@bitgo/sdk-test": "^1.0.2"
-=======
-    "@bitgo/sdk-api": "^1.1.0",
-    "@bitgo/sdk-test": "^1.0.1"
->>>>>>> b1ff8ca6
   }
 }