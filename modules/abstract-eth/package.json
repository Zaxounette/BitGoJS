{
  "name": "@bitgo/abstract-eth",
  "version": "1.0.1-rc.17",
  "description": "BitGo SDK coin library for ETH base implementation",
  "main": "./dist/src/index.js",
  "types": "./dist/src/index.d.ts",
  "scripts": {
    "build": "yarn tsc --build --incremental --verbose .",
    "fmt": "prettier --write .",
    "check-fmt": "prettier --check .",
    "clean": "rm -r ./dist",
    "lint": "eslint --quiet .",
    "precommit": "yarn lint-staged",
    "prepare": "npm run build"
  },
  "author": "BitGo SDK Team <sdkteam@bitgo.com>",
  "license": "MIT",
  "engines": {
    "node": ">=14 <17"
  },
  "repository": {
    "type": "git",
    "url": "https://github.com/BitGo/BitGoJS.git",
    "directory": "modules/abstract-eth"
  },
  "lint-staged": {
    "*.{js,ts}": [
      "yarn prettier --write",
      "yarn eslint --fix"
    ]
  },
  "publishConfig": {
    "access": "public"
  },
  "nyc": {
    "extension": [
      ".ts"
    ]
  },
  "dependencies": {
<<<<<<< HEAD
    "@bitgo/sdk-coin-eth": "^1.0.1-rc.2",
    "@bitgo/sdk-core": "^1.1.0-rc.24",
    "@bitgo/statics": "^7.0.0-rc.0",
    "bignumber.js": "^8.0.1",
    "bip32": "^2.0.6"
=======
    "@bitgo/sdk-coin-eth": "^1.0.0",
    "@bitgo/sdk-core": "^1.0.1",
    "@bitgo/statics": "^6.17.0",
    "bip32": "^2.0.6",
    "bignumber.js": "^8.0.1"
>>>>>>> 9ebec8da
  }
}<|MERGE_RESOLUTION|>--- conflicted
+++ resolved
@@ -38,18 +38,10 @@
     ]
   },
   "dependencies": {
-<<<<<<< HEAD
     "@bitgo/sdk-coin-eth": "^1.0.1-rc.2",
     "@bitgo/sdk-core": "^1.1.0-rc.24",
     "@bitgo/statics": "^7.0.0-rc.0",
     "bignumber.js": "^8.0.1",
-    "bip32": "^2.0.6"
-=======
-    "@bitgo/sdk-coin-eth": "^1.0.0",
-    "@bitgo/sdk-core": "^1.0.1",
-    "@bitgo/statics": "^6.17.0",
-    "bip32": "^2.0.6",
-    "bignumber.js": "^8.0.1"
->>>>>>> 9ebec8da
+    "bip32": "^2.0.6"                    
   }
 }