--- conflicted
+++ resolved
@@ -46,14 +46,9 @@
     "dist/src"
   ],
   "dependencies": {
-<<<<<<< HEAD
     "@bitgo/blake2b": "^3.0.4-rc.0",
-    "bip32": "^2.0.6",
-=======
-    "@bitgo/blake2b": "^3.0.3",
     "@noble/secp256k1": "^1.6.3",
     "bip32": "^3.0.1",
->>>>>>> 549fbbcd
     "bitcoin-ops": "^1.3.0",
     "bitcoinjs-lib": "npm:@bitgo/bitcoinjs-lib@7.0.0-rc.0",
     "bn.js": "^5.2.1",
