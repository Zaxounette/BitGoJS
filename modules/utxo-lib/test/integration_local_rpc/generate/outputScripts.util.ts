import * as bip32 from 'bip32';
import * as crypto from 'crypto';
import { Network } from '../../../src/networkTypes';
import { Triple } from './types';
import {
  createOutputScript2of3,
  createTaprootScript2of3,
  ScriptType2Of3,
  scriptTypes2Of3,
} from '../../../src/bitgo/outputScripts';
import { isBitcoin, isBitcoinGold, isLitecoin } from '../../../src/coins';

import { Transaction } from 'bitcoinjs-lib';
import { createTransactionBuilderForNetwork, createTransactionFromBuffer, getDefaultSigHash } from '../../../src/bitgo';
import { UtxoTransaction } from '../../../src/bitgo/UtxoTransaction';
import { Output } from 'bitcoinjs-lib/types/transaction';

const utxolib = require('../../../src');

export const scriptTypesSingleSig = ['p2pkh', 'p2wkh'] as const;
export type ScriptTypeSingleSig = typeof scriptTypesSingleSig[number];

export const scriptTypes = [...scriptTypesSingleSig, ...scriptTypes2Of3];
export type ScriptType = ScriptType2Of3 | ScriptTypeSingleSig;

export function requiresSegwit(scriptType: ScriptType): boolean {
  return scriptType === 'p2wkh' || scriptType === 'p2wsh' || scriptType === 'p2shP2wsh';
}

export type KeyTriple = Triple<bip32.BIP32Interface>;

function getKey(seed: string): bip32.BIP32Interface {
  return bip32.fromSeed(crypto.createHash('sha256').update(seed).digest());
}

export function getKeyTriple(seed: string): KeyTriple {
  return [getKey(seed + '.0'), getKey(seed + '.1'), getKey(seed + '.2')];
}

export function supportsSegwit(network: Network): boolean {
  return isBitcoin(network) || isLitecoin(network) || isBitcoinGold(network);
}

export function supportsTaproot(network: Network): boolean {
  // TODO: add litecoin once taproot activates
  return isBitcoin(network);
}

export function isSupportedDepositType(network: Network, scriptType: ScriptType): boolean {
  return scriptType === 'p2tr' ? supportsTaproot(network) : !requiresSegwit(scriptType) || supportsSegwit(network);
}

export function isSupportedSpendType(network: Network, scriptType: ScriptType): boolean {
  if (!scriptTypes2Of3.includes(scriptType as ScriptType2Of3)) {
    return false;
  }

  return isSupportedDepositType(network, scriptType);
}

/**
 *
 * @param keys - Pubkeys to use for generating the address.
 *               If scriptType is single-sig, the first key will be used.
 * @param scriptType
 * @param network
 * @return {Buffer} scriptPubKey
 */
export function createScriptPubKey(keys: KeyTriple, scriptType: ScriptType, network: Network): Buffer {
<<<<<<< HEAD
  const pubkeys = keys.map((k) => k.publicKey) as [Buffer, Buffer, Buffer];
=======
  const pubkeys = keys.map((k) => k.publicKey);
>>>>>>> 0d17e61b

  switch (scriptType) {
    case 'p2sh':
    case 'p2shP2wsh':
    case 'p2wsh':
<<<<<<< HEAD
      return createOutputScript2of3(pubkeys, scriptType).scriptPubKey;
    case 'p2tr':
      return createTaprootScript2of3(pubkeys).scriptPubKey;
  }

  switch (scriptType) {
=======
    case 'p2tr':
      return createOutputScript2of3(pubkeys, scriptType).scriptPubKey;
>>>>>>> 0d17e61b
    case 'p2pkh':
      return utxolib.payments.p2pkh({ pubkey: keys[0].publicKey }).output;
    case 'p2wkh':
      return utxolib.payments.p2wpkh({ pubkey: keys[0].publicKey }).output;
    default:
      throw new Error(`unsupported output type ${scriptType}`);
  }
}

export function createSpendTransactionFromPrevOutputs<T extends UtxoTransaction>(
  keys: bip32.BIP32Interface[],
  scriptType: ScriptType2Of3,
  prevOutputs: [txid: string, index: number, value: number][],
  recipientScript: Buffer,
  network: Network,
  { signKeys = keys.slice(0, 2) } = {}
): T {
  if (signKeys.length !== 1 && signKeys.length !== 2) {
    throw new Error(`signKeys length must be 1 or 2`);
  }

  const txBuilder = createTransactionBuilderForNetwork(network);

  prevOutputs.forEach(([txid, vout]) => {
    txBuilder.addInput(txid, vout);
  });

  const inputSum = prevOutputs.reduce((sum, [, , value]) => sum + value, 0);
  const fee = 1000;

  txBuilder.addOutput(recipientScript, inputSum - fee);

  const { redeemScript, witnessScript } = createOutputScript2of3(
    keys.map((k) => k.publicKey),
    scriptType
  );

  prevOutputs.forEach(([, , value], vin) => {
    signKeys.forEach((key) => {
      txBuilder.sign(
        vin,
        Object.assign(key, { network: null }),
        redeemScript,
        getDefaultSigHash(network),
        value,
        witnessScript
      );
    });
  });

  if (signKeys.length === 1) {
    return txBuilder.buildIncomplete() as T;
  }
  return txBuilder.build() as T;
}

export function createSpendTransaction(
  keys: KeyTriple,
  scriptType: ScriptType2Of3,
  inputTxid: string,
  inputTxBuffer: Buffer,
  recipientScript: Buffer,
  network: Network
): Transaction {
  const inputTx = createTransactionFromBuffer(inputTxBuffer, network);
  if (inputTx.getId() !== inputTxid) {
    throw new Error(`txid mismatch ${inputTx.getId()} ${inputTxid}`);
  }

  const { scriptPubKey } = createOutputScript2of3(
    keys.map((k) => k.publicKey),
    scriptType as ScriptType2Of3
  );
  const matches = inputTx.outs
    .map((o, vout): [Output, number] => [o, vout])
    .filter(([o]) => scriptPubKey.equals(o.script));
  if (!matches.length) {
    throw new Error(`could not find matching outputs in funding transaction`);
  }

  return createSpendTransactionFromPrevOutputs(
    keys,
    scriptType,
    matches.map(([output, index]) => [inputTxid, index, output.value]),
    recipientScript,
    network
  );
}<|MERGE_RESOLUTION|>--- conflicted
+++ resolved
@@ -67,27 +67,14 @@
  * @return {Buffer} scriptPubKey
  */
 export function createScriptPubKey(keys: KeyTriple, scriptType: ScriptType, network: Network): Buffer {
-<<<<<<< HEAD
-  const pubkeys = keys.map((k) => k.publicKey) as [Buffer, Buffer, Buffer];
-=======
   const pubkeys = keys.map((k) => k.publicKey);
->>>>>>> 0d17e61b
 
   switch (scriptType) {
     case 'p2sh':
     case 'p2shP2wsh':
     case 'p2wsh':
-<<<<<<< HEAD
-      return createOutputScript2of3(pubkeys, scriptType).scriptPubKey;
-    case 'p2tr':
-      return createTaprootScript2of3(pubkeys).scriptPubKey;
-  }
-
-  switch (scriptType) {
-=======
     case 'p2tr':
       return createOutputScript2of3(pubkeys, scriptType).scriptPubKey;
->>>>>>> 0d17e61b
     case 'p2pkh':
       return utxolib.payments.p2pkh({ pubkey: keys[0].publicKey }).output;
     case 'p2wkh':
