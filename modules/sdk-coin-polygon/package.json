--- conflicted
+++ resolved
@@ -40,20 +40,12 @@
     ]
   },
   "dependencies": {
-<<<<<<< HEAD
     "@bitgo/abstract-eth": "^1.2.9",
     "@bitgo/sdk-coin-eth": "^2.10.0",
     "@bitgo/sdk-core": "^4.3.0",
     "@bitgo/statics": "^13.0.0",
     "@bitgo/utxo-lib": "^7.2.0",
-=======
-    "@bitgo/abstract-eth": "^1.2.8",
-    "@bitgo/sdk-coin-eth": "^2.9.0",
-    "@bitgo/sdk-core": "^4.2.1",
-    "@bitgo/statics": "^12.1.1",
-    "@bitgo/utxo-lib": "^7.1.0",
     "@bitgo/sjcl": "^1.0.1",
->>>>>>> 354ff998
     "@ethereumjs/common": "^2.4.0",
     "@ethereumjs/tx": "^3.3.0",
     "bignumber.js": "^9.0.0",
