--- conflicted
+++ resolved
@@ -53,14 +53,8 @@
     "lodash": "^4.17.14"
   },
   "devDependencies": {
-<<<<<<< HEAD
     "@bitgo/sdk-api": "^1.1.2-rc.1",
     "@bitgo/sdk-test": "^1.0.3-rc.1",
-    "bip32": "^2.0.6",
-=======
-    "@bitgo/sdk-api": "^1.1.0",
-    "@bitgo/sdk-test": "^1.0.1",
->>>>>>> b599b9f5
     "secp256k1": "^4.0.2"
   }
 }