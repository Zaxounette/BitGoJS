{
  "name": "@bitgo/sdk-coin-eth",
<<<<<<< HEAD
  "version": "1.1.1",
=======
  "version": "1.1.0",
>>>>>>> b1ff8ca6
  "description": "BitGo SDK coin library for Ethereum",
  "main": "./dist/src/index.js",
  "types": "./dist/src/index.d.ts",
  "scripts": {
    "build": "yarn tsc --build --incremental --verbose .",
    "fmt": "prettier --write .",
    "check-fmt": "prettier --check .",
    "clean": "rm -r ./dist",
    "lint": "eslint --quiet .",
    "precommit": "yarn lint-staged",
    "prepare": "npm run build",
    "test": "npm run coverage",
    "coverage": "nyc -- npm run unit-test",
    "unit-test": "mocha"
  },
  "author": "BitGo SDK Team <sdkteam@bitgo.com>",
  "license": "MIT",
  "engines": {
    "node": ">=14 <17"
  },
  "repository": {
    "type": "git",
    "url": "https://github.com/BitGo/BitGoJS.git",
    "directory": "modules/sdk-coin-eth"
  },
  "lint-staged": {
    "*.{js,ts}": [
      "yarn prettier --write",
      "yarn eslint --fix"
    ]
  },
  "publishConfig": {
    "access": "public"
  },
  "nyc": {
    "extension": [
      ".ts"
    ]
  },
  "dependencies": {
<<<<<<< HEAD
    "@bitgo/ethereumjs-utils-old": "npm:ethereumjs-util@5.2.0",
    "@bitgo/sdk-core": "^1.1.1",
    "@bitgo/statics": "^7.1.0",
=======
    "@bitgo/sdk-core": "^1.1.0",
    "@bitgo/statics": "^7.0.0",
>>>>>>> b1ff8ca6
    "@ethereumjs/common": "^2.4.0",
    "@ethereumjs/tx": "^3.3.0",
    "bignumber.js": "^9.0.0",
    "bip32": "^2.0.6",
    "bn.js": "^5.2.1",
    "debug": "^3.1.0",
    "ethereumjs-abi": "^0.6.5",
    "ethereumjs-util": "7.1.5",
    "ethers": "^5.1.3",
    "keccak": "^3.0.2",
    "lodash": "^4.17.14",
    "secp256k1": "4.0.2",
    "superagent": "^3.8.3"
  },
  "devDependencies": {
<<<<<<< HEAD
    "@bitgo/sdk-api": "^1.1.1",
    "@bitgo/sdk-test": "^1.0.2",
=======
    "@bitgo/sdk-api": "^1.1.0",
    "@bitgo/sdk-test": "^1.0.1",
>>>>>>> b1ff8ca6
    "tweetnacl": "^1.0.3"
  }
}<|MERGE_RESOLUTION|>--- conflicted
+++ resolved
@@ -1,10 +1,6 @@
 {
   "name": "@bitgo/sdk-coin-eth",
-<<<<<<< HEAD
   "version": "1.1.1",
-=======
-  "version": "1.1.0",
->>>>>>> b1ff8ca6
   "description": "BitGo SDK coin library for Ethereum",
   "main": "./dist/src/index.js",
   "types": "./dist/src/index.d.ts",
@@ -45,14 +41,8 @@
     ]
   },
   "dependencies": {
-<<<<<<< HEAD
-    "@bitgo/ethereumjs-utils-old": "npm:ethereumjs-util@5.2.0",
     "@bitgo/sdk-core": "^1.1.1",
     "@bitgo/statics": "^7.1.0",
-=======
-    "@bitgo/sdk-core": "^1.1.0",
-    "@bitgo/statics": "^7.0.0",
->>>>>>> b1ff8ca6
     "@ethereumjs/common": "^2.4.0",
     "@ethereumjs/tx": "^3.3.0",
     "bignumber.js": "^9.0.0",
@@ -68,13 +58,8 @@
     "superagent": "^3.8.3"
   },
   "devDependencies": {
-<<<<<<< HEAD
     "@bitgo/sdk-api": "^1.1.1",
     "@bitgo/sdk-test": "^1.0.2",
-=======
-    "@bitgo/sdk-api": "^1.1.0",
-    "@bitgo/sdk-test": "^1.0.1",
->>>>>>> b1ff8ca6
     "tweetnacl": "^1.0.3"
   }
 }