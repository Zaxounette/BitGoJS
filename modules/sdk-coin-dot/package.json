{
  "name": "@bitgo/sdk-coin-dot",
  "version": "1.1.0-rc.6",
  "description": "BitGo SDK coin library for Polkadot",
  "main": "./dist/src/index.js",
  "types": "./dist/src/index.d.ts",
  "scripts": {
    "build": "yarn tsc --build --incremental --verbose .",
    "fmt": "prettier --write .",
    "check-fmt": "prettier --check .",
    "clean": "rm -r ./dist",
    "lint": "eslint --quiet .",
    "prepare": "npm run build",
    "test": "npm run coverage",
    "coverage": "nyc -- npm run unit-test",
    "unit-test": "mocha"
  },
  "author": "BitGo SDK Team <sdkteam@bitgo.com>",
  "license": "MIT",
  "engines": {
    "node": ">=14 <17"
  },
  "repository": {
    "type": "git",
    "url": "https://github.com/BitGo/BitGoJS.git",
    "directory": "modules/sdk-coin-dot"
  },
  "lint-staged": {
    "*.{js,ts}": [
      "yarn prettier --write",
      "yarn eslint --fix"
    ]
  },
  "publishConfig": {
    "access": "public"
  },
  "nyc": {
    "extension": [
      ".ts"
    ]
  },
  "dependencies": {
<<<<<<< HEAD
    "@bitgo/sdk-core": "^2.0.0-rc.31",
    "@bitgo/statics": "^8.0.0-rc.21",
    "@polkadot/keyring": "^8.7.1",
    "@polkadot/types": "7.15.1",
    "@polkadot/util": "^8.7.1",
    "@polkadot/util-crypto": "^8.7.1",
    "@substrate/txwrapper-core": "1.5.9",
    "@substrate/txwrapper-polkadot": "1.5.9",
=======
    "@bitgo/sdk-core": "^1.1.0",
    "@bitgo/statics": "^7.0.0",
    "@polkadot/api": "9.3.3",
    "@polkadot/keyring": "^10.1.8",
    "@polkadot/types": "9.3.3",
    "@polkadot/util": "^10.1.8",
    "@polkadot/util-crypto": "^10.1.8",
    "@substrate/txwrapper-core": "3.2.2",
    "@substrate/txwrapper-polkadot": "3.2.2",
>>>>>>> 23a03002
    "bignumber.js": "^9.0.0",
    "bs58": "^4.0.1",
    "hi-base32": "^0.5.1",
    "joi": "^17.4.0",
    "lodash": "^4.17.15",
    "tweetnacl": "^1.0.3"
  },
  "devDependencies": {
    "@bitgo/sdk-api": "^1.2.0-rc.13",
    "@bitgo/sdk-test": "^1.0.3-rc.35",
    "@types/lodash": "^4.14.151"
  }
}<|MERGE_RESOLUTION|>--- conflicted
+++ resolved
@@ -40,18 +40,8 @@
     ]
   },
   "dependencies": {
-<<<<<<< HEAD
     "@bitgo/sdk-core": "^2.0.0-rc.31",
     "@bitgo/statics": "^8.0.0-rc.21",
-    "@polkadot/keyring": "^8.7.1",
-    "@polkadot/types": "7.15.1",
-    "@polkadot/util": "^8.7.1",
-    "@polkadot/util-crypto": "^8.7.1",
-    "@substrate/txwrapper-core": "1.5.9",
-    "@substrate/txwrapper-polkadot": "1.5.9",
-=======
-    "@bitgo/sdk-core": "^1.1.0",
-    "@bitgo/statics": "^7.0.0",
     "@polkadot/api": "9.3.3",
     "@polkadot/keyring": "^10.1.8",
     "@polkadot/types": "9.3.3",
@@ -59,7 +49,6 @@
     "@polkadot/util-crypto": "^10.1.8",
     "@substrate/txwrapper-core": "3.2.2",
     "@substrate/txwrapper-polkadot": "3.2.2",
->>>>>>> 23a03002
     "bignumber.js": "^9.0.0",
     "bs58": "^4.0.1",
     "hi-base32": "^0.5.1",
