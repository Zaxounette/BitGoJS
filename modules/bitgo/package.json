--- conflicted
+++ resolved
@@ -45,7 +45,6 @@
     "gen-docs": "typedoc"
   },
   "dependencies": {
-<<<<<<< HEAD
     "@bitgo/abstract-eth": "^1.0.1-rc.6",
     "@bitgo/abstract-utxo": "^1.0.1-rc.6",
     "@bitgo/account-lib": "^2.20.0-rc.21",
@@ -59,22 +58,6 @@
     "@bitgo/statics": "^6.18.0-rc.16",
     "@bitgo/unspents": "^0.8.0-rc.13",
     "@bitgo/utxo-lib": "^2.3.0-rc.9",
-=======
-    "@bitgo/abstract-eth": "^1.0.0",
-    "@bitgo/abstract-utxo": "^1.0.0",
-    "@bitgo/account-lib": "^2.19.0",
-    "@bitgo/blockapis": "^1.0.1",
-    "@bitgo/sdk-api": "^1.0.1",
-    "@bitgo/sdk-coin-algo": "^1.0.0",
-    "@bitgo/sdk-coin-avaxp": "^1.0.0",
-    "@bitgo/sdk-coin-cspr": "^1.0.0",
-    "@bitgo/sdk-coin-xrp": "^1.0.0",
-    "@bitgo/sdk-core": "^1.0.1",
-    "@bitgo/sjcl": "^1.0.1",
-    "@bitgo/statics": "^6.17.0",
-    "@bitgo/unspents": "^0.8.0",
-    "@bitgo/utxo-lib": "^2.2.2",
->>>>>>> e11d9aa0
     "@types/bluebird": "^3.5.25",
     "@types/superagent": "^4.1.3",
     "assert": "^2.0.0",
