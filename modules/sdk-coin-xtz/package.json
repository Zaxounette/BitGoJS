--- conflicted
+++ resolved
@@ -40,16 +40,10 @@
     ]
   },
   "dependencies": {
-<<<<<<< HEAD
     "@bitgo/blake2b": "^3.0.4-rc.0",
     "@bitgo/sdk-core": "^2.0.0-rc.7",
     "@bitgo/statics": "^8.0.0-rc.8",
-=======
-    "@bitgo/blake2b": "^3.0.3",
-    "@bitgo/sdk-core": "^1.1.0",
-    "@bitgo/statics": "^7.0.0",
-    "@bitgo/utxo-lib": "^2.4.1",
->>>>>>> 549fbbcd
+    "@bitgo/utxo-lib": "^3.0.0-rc.2",
     "@taquito/local-forging": "6.3.5-beta.0",
     "@taquito/signer": "6.3.5-beta.0",
     "bignumber.js": "^9.0.0",
