{
  "name": "@bitgo/sdk-coin-avaxp",
  "version": "2.2.0-rc.4",
  "description": "BitGo's SDK coin library for avaxp coin",
  "main": "./dist/src/index.js",
  "types": "./dist/src/index.d.ts",
  "scripts": {
    "build": "yarn tsc --build --incremental --verbose .",
    "fmt": "prettier --write .",
    "check-fmt": "prettier --check .",
    "clean": "rm -r ./dist",
    "lint": "eslint --quiet .",
    "precommit": "yarn lint-staged",
    "prepare": "npm run build",
    "test": "npm run coverage",
    "coverage": "nyc -- npm run unit-test",
    "unit-test": "mocha"
  },
  "scriptsComment": {
    "build": "Need to re-add unit-test: 'nyc -- mocha' and test 'npm run unit-test', removed to green build and will add tests as implemented"
  },
  "repository": {
    "type": "git",
    "url": "https://github.com/BitGo/BitGoJS.git",
    "directory": "modules/sdk-coin-avaxp"
  },
  "author": "BitGo SDK Team <sdkteam@bitgo.com>",
  "license": "MIT",
  "engines": {
    "node": ">=14 <17"
  },
  "lint-staged": {
    "*.{js,ts}": [
      "yarn prettier --write",
      "yarn eslint --fix"
    ]
  },
  "publishConfig": {
    "access": "public"
  },
  "nyc": {
    "extension": [
      ".ts"
    ]
  },
  "devDependencies": {
    "@bitgo/sdk-api": "^1.1.2-rc.3",
    "@bitgo/sdk-test": "^1.0.3-rc.3",
    "@types/elliptic": "^6.4.12"
  },
  "dependencies": {
<<<<<<< HEAD
    "@bitgo/sdk-core": "^1.2.0-rc.3",
    "@bitgo/statics": "^8.0.0-rc.2",
    "avalanche": "3.13.3",
=======
    "@bitgo/sdk-core": "^1.1.0",
    "@bitgo/statics": "^7.0.0",
    "avalanche": "3.15.3",
>>>>>>> 77d2ba2e
    "bignumber.js": "^9.0.0",
    "bip32": "^2.0.6",
    "bitcoinjs-lib": "npm:@bitgo/bitcoinjs-lib@6.1.0-rc.3",
    "create-hash": "^1.2.0",
    "elliptic": "^6.5.2",
    "lodash": "^4.17.14",
    "safe-buffer": "^5.2.1"
  }
}<|MERGE_RESOLUTION|>--- conflicted
+++ resolved
@@ -49,15 +49,9 @@
     "@types/elliptic": "^6.4.12"
   },
   "dependencies": {
-<<<<<<< HEAD
     "@bitgo/sdk-core": "^1.2.0-rc.3",
     "@bitgo/statics": "^8.0.0-rc.2",
-    "avalanche": "3.13.3",
-=======
-    "@bitgo/sdk-core": "^1.1.0",
-    "@bitgo/statics": "^7.0.0",
     "avalanche": "3.15.3",
->>>>>>> 77d2ba2e
     "bignumber.js": "^9.0.0",
     "bip32": "^2.0.6",
     "bitcoinjs-lib": "npm:@bitgo/bitcoinjs-lib@6.1.0-rc.3",
