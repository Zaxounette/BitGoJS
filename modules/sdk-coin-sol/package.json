{
  "name": "@bitgo/sdk-coin-sol",
  "version": "2.0.0-rc.16",
  "description": "BitGo SDK coin library for Sol",
  "main": "./dist/src/index.js",
  "types": "./dist/src/index.d.ts",
  "scripts": {
    "build": "yarn tsc --build --incremental --verbose .",
    "fmt": "prettier --write .",
    "check-fmt": "prettier --check .",
    "clean": "rm -r ./dist",
    "lint": "eslint --quiet .",
    "prepare": "npm run build",
    "test": "npm run coverage",
    "coverage": "nyc -- npm run unit-test",
    "unit-test": "mocha"
  },
  "author": "BitGo SDK Team <sdkteam@bitgo.com>",
  "license": "MIT",
  "engines": {
    "node": ">=14 <17"
  },
  "repository": {
    "type": "git",
    "url": "https://github.com/BitGo/BitGoJS.git",
    "directory": "modules/sdk-coin-sol"
  },
  "lint-staged": {
    "*.{js,ts}": [
      "yarn prettier --write",
      "yarn eslint --fix"
    ]
  },
  "publishConfig": {
    "access": "public"
  },
  "nyc": {
    "extension": [
      ".ts"
    ]
  },
  "dependencies": {
<<<<<<< HEAD
    "@bitgo/sdk-core": "^2.0.0-rc.11",
    "@bitgo/statics": "^8.0.0-rc.11",
    "@solana/spl-token": "0.1.8",
=======
    "@bitgo/sdk-core": "^1.1.0",
    "@bitgo/statics": "^7.0.0",
    "@solana/spl-token": "0.3.1",
>>>>>>> 69d091c7
    "@solana/web3.js": "1.31.0",
    "bignumber.js": "^9.0.0",
    "bs58": "^4.0.1",
    "lodash": "^4.17.14",
    "tweetnacl": "^1.0.3"
  },
  "devDependencies": {
    "@bitgo/sdk-api": "^1.1.2-rc.15",
    "@bitgo/sdk-test": "^1.0.3-rc.15",
    "@types/lodash": "^4.14.121"
  }
}<|MERGE_RESOLUTION|>--- conflicted
+++ resolved
@@ -40,15 +40,9 @@
     ]
   },
   "dependencies": {
-<<<<<<< HEAD
     "@bitgo/sdk-core": "^2.0.0-rc.11",
     "@bitgo/statics": "^8.0.0-rc.11",
-    "@solana/spl-token": "0.1.8",
-=======
-    "@bitgo/sdk-core": "^1.1.0",
-    "@bitgo/statics": "^7.0.0",
     "@solana/spl-token": "0.3.1",
->>>>>>> 69d091c7
     "@solana/web3.js": "1.31.0",
     "bignumber.js": "^9.0.0",
     "bs58": "^4.0.1",
