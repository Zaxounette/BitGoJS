--- conflicted
+++ resolved
@@ -27,12 +27,7 @@
   var hash = magicHash(message)
   var sig = key.sign(hash)
   var obj = ecdsa.parseSig(sig)
-<<<<<<< HEAD
-
   var i = ecdsa.calcPubKeyRecoveryParam(key.getPub().pub, obj.r, obj.s, hash)
-=======
-  var i = ecdsa.calcPubkeyRecoveryParam(key.getPub(key.compressed), obj.r, obj.s, hash)
->>>>>>> c521add6
 
   i += 27
   if (key.compressed) {
@@ -52,19 +47,13 @@
 }
 
 function verify(address, sig, message) {
-  address = new Address(address)
   sig = ecdsa.parseSigCompact(sig)
 
+  var pubKey = new ECPubKey(ecdsa.recoverPubKey(sig.r, sig.s, magicHash(message), sig.i))
   var isCompressed = !!(sig.i & 4)
-<<<<<<< HEAD
-  var pubKey = new ECPubKey(ecdsa.recoverPubKey(sig.r, sig.s, hash, sig.i))
-=======
-  var hash = magicHash(message)
-
-  var pubKey = ecdsa.recoverPubKey(sig.r, sig.s, hash, sig.i)
->>>>>>> c521add6
   pubKey.compressed = isCompressed
 
+  address = new Address(address)
   return pubKey.getAddress(address.version).toString() === address.toString()
 }
 
